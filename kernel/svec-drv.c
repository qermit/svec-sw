--- conflicted
+++ resolved
@@ -799,14 +799,9 @@
 
 	return 0;
 
-<<<<<<< HEAD
-	svec_remove_sysfs_files(svec);
-      failed_fw_name:
+failed_fw_name:
 	/// @todo cleanup what have beend done in svec_check_bootloader_present
-      failed:
-=======
 failed:
->>>>>>> 9d2a241c
 	kfree(svec);
 
 	return error;
