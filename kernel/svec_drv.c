--- conflicted
+++ resolved
@@ -129,12 +129,6 @@
 #define RESET_CORE 0x80
 #define ENABLE_CORE 0x10
 
-static u8 csr_read(void *base, u32 offset)
-{
-<<<<<<< HEAD
-	return 0;
-}
-
 int svec_bootloader_unlock (struct svec_dev *svec)
 {
 	const uint32_t boot_seq[8] = {0xde, 0xad, 0xbe, 0xef, 0xca, 0xfe, 0xba, 0xbe};
@@ -187,7 +181,10 @@
 	
 	/* Bootloader not active. Locked */
 	return 0;
-=======
+}
+
+static u8 csr_read(void *base, u32 offset)
+{
 	char *p = base;
 	u8 value;
 
@@ -236,7 +233,6 @@
 
 	/* enable module, hence make FUN0 available */
 	csr_write(ENABLE_CORE, base, BIT_SET_REG);
->>>>>>> 222e77d0
 }
 
 int svec_load_fpga(struct svec_dev *svec, const void *blob, int size)
@@ -268,7 +264,6 @@
 		printk(KERN_ERR PFX "Bootloader unlock failed\n");
 		return -EINVAL;
 	}
-<<<<<<< HEAD
 
 	/* Check if bootloader is active */
 	if (!svec_bootloader_is_active(svec)) {
@@ -278,14 +273,11 @@
 
 	/* FPGA loader virtual address */
 	loader_addr = svec->cs_csr->kernel_va + BASE_LOADER;
-	i = 0;
-=======
-	printk(KERN_INFO PFX "IDCode value 0x%08x [%s].\n", idc, &id_string[0]);
->>>>>>> 222e77d0
 
 	iowrite32(swapbe32(XLDR_CSR_SWRST), loader_addr + XLDR_REG_CSR); 
 	iowrite32(swapbe32(XLDR_CSR_START | XLDR_CSR_MSBF), loader_addr + XLDR_REG_CSR); 
 
+	i = 0;
 	while(i < size) {
 		rval = swapbe32(ioread32(loader_addr + XLDR_REG_FIFO_CSR));
 		if (!(rval & XLDR_FIFO_CSR_FULL)) {
@@ -439,7 +431,7 @@
 		goto failed;
 
 	/* configure and activate function 0 */
-	setup_csr_fa0(cs_csr->kernel_va, vmebase2[ndev],
+	setup_csr_fa0(svec->cs_csr->kernel_va, vmebase2[ndev],
 				vector[ndev], level[ndev]);
 	
 #if LINUX_VERSION_CODE < KERNEL_VERSION(2,6,29)
